--- conflicted
+++ resolved
@@ -761,11 +761,7 @@
         exchange_fn = (exchange_fn_ptr)exchange_border_cells_brick;
         break;
     case STRAT_PIPELINE:
-<<<<<<< HEAD
-        run_pipelined(world_rank, NUM_ROWS, NUM_COLS, num_steps, hardcode_configs[hc_config]); //re-route to pipelined implementation in pipeline.c
-=======
-        run_pipelined(world_rank, num_steps); // re-route to pipelined implementation in pipeline.c
->>>>>>> 21d62c14
+        run_pipelined(world_rank, grid_sizes[grid_size], grid_sizes[grid_size], num_steps, hardcode_configs[hc_config]); //re-route to pipelined implementation in pipeline.c
         MPI_Finalize();
         return EXIT_SUCCESS;
     default:
